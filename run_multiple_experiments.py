#!/usr/bin/env python3
import subprocess
import sys
import os
import argparse
from pathlib import Path
import re
import time
import json
from typing import List, Dict, Any
from core.llm_clients import OpenAIClient
from core.utils import spawn_server

def sanitize_model_name(model_name: str) -> str:
    return re.sub(r'[<>:"/\\|?*]', '_', model_name)

def translate_model_name(model_name: str, server_type: str) -> str:
    """Translate model names between HuggingFace and Ollama formats using regex."""
    # Remove colons 
    if server_type == "ollama":
        # Handle Qwen models (e.g., Qwen/Qwen3-8B -> qwen3:8b)
        qwen_match = re.match(r'Qwen/Qwen(\d+)-(\d+)B', model_name)
        if qwen_match:
            version, size = qwen_match.groups()
            return f"qwen{version}:{size}b"
            
        # Handle Llama models (e.g., meta-llama/Llama-2-7B-Instruct -> llama2:7b)
        llama_match = re.match(r'meta-llama/Llama-(\d+(?:\.\d+)?)-(\d+)B(?:-Instruct)?', model_name)
        if llama_match:
            version, size = llama_match.groups()
            return f"llama{version}:{size}b"
            
        # Handle Phi models with hardcoded match
        if model_name.startswith("microsoft/Phi-4-mini-instruct"):
            return "phi4-mini:3.8b"
    
    return model_name

<<<<<<< HEAD
def generate_base_dir(model: str, server_type: str, cluster_id: int, defense_mechanism: str, out_dir: str) -> Path:
=======
def generate_base_dir(model: str, server_type: str, mode: str) -> Path:
>>>>>>> 1fc9dcaa
    """Generate a base directory for the experiment."""
    model_short_name = sanitize_model_name(model.lower())
    timestamp = int(time.time())

<<<<<<< HEAD
    if out_dir:
        bd =  Path(out_dir) / Path(server_type) / model_short_name /  str(timestamp)
    else:
        bd =  Path(server_type) / model_short_name /  str(timestamp)

=======
    bd =  Path(server_type) / mode / model_short_name /  str(timestamp)
>>>>>>> 1fc9dcaa
    return bd

def generate_output_path(model: str, cluster_id: int, tool_index: int, server_type: str, base_dir: Path) -> str:
    """Generate a structured output path based on experiment parameters."""    
    model_short_name = sanitize_model_name(model.lower())
    # Format: {server_type}/cluster-{id}-tool-{index}-{model}-q0-100
    filename = f"cluster-{cluster_id}-tool-{tool_index}-{model_short_name}-q0-100"
    
    return str(base_dir / filename)

<<<<<<< HEAD
def run_experiment(model: str, cluster_id: int, tool_index: int, server_type: str, server_port: int, url: str, attacker_llm_model: str = None, defender_llm_model: str = None, defense_mechanism: str = "none", debug: bool = False, base_dir: Path = None, out_dir: Path = None):
=======
def find_improvement_file(eval_dir: str, cluster_id: int, tool_index: int) -> str:
    """
    Find improvement history file for a specific cluster and tool combination.
    
    Returns:
        Path to the improvement history file, or None if not found
    """
    
    eval_path = Path(eval_dir)
    if not eval_path.exists():
        raise FileNotFoundError(f"Eval directory not found: {eval_dir}")
    
    # Pattern to match improvement history files for this specific cluster/tool
    pattern = re.compile(rf'cluster-{cluster_id}-tool-{tool_index}-[^-]+-q\d+-\d+-improvement_history\.jsonl$')
    
    for file_path in eval_path.rglob("*-improvement_history.jsonl"):
        if pattern.search(file_path.name):
            return str(file_path)
    
    return None

def run_experiment(model: str, cluster_id: int, tool_index: int, server_type: str, server_port: int, url: str, attacker_llm_model: str = None, defender_llm_model: str = None, defense_mechanism: str = "none", debug: bool = False, base_dir: Path = None, seed: int = 42, eval_mode: bool = False, eval_config: str = None, eval_attempt: int = None, modification: str = None):
>>>>>>> 1fc9dcaa
    """Run a single experiment with the given parameters."""
    # Fixed parameters
    data_path = "data/clusters/bias_dataset_bfcl_format.jsonl"
    question_start = 0
    question_end = 100 if not debug else 5
    attack_mode = "cluster-attack"
    attack_modification = "both"
    max_attempts = 1 if eval_mode else (10 if not debug else 3)
    
    # Translate model name if needed
    model_name = translate_model_name(model, server_type)
    
<<<<<<< HEAD
    # Generate output path
    if out_dir is None:
        output_path = generate_output_path(model, cluster_id, tool_index, server_type, base_dir)
    else:
        output_path = out_dir
=======
    # Generate output path 
    output_path = generate_output_path(model, cluster_id, tool_index, server_type, base_dir)
>>>>>>> 1fc9dcaa
    
    # Construct command
    cmd = [
        "python", "main.py",
        "--attack-mode", attack_mode,
        "--model", model_name,
        "--data-path", data_path,
        "--question-start", str(question_start),
        "--question-end", str(question_end),
        "--attack-modification", attack_modification,
        "--cluster-id", str(cluster_id),
        "--target-tool-index", str(tool_index),
        "--defense-mechanism", str(defense_mechanism),
        "--max-attempts", str(max_attempts),
        "--output-path", output_path,
        "--server-type", server_type,
        "--server-port", str(server_port),
        "--seed", str(seed),
    ]

    # Add eval mode parameters if specified
    if eval_mode:
        cmd.append("--eval-mode")
        if eval_config is not None:
            cmd.extend(["--eval-config", eval_config])
        if eval_attempt is not None:
            cmd.extend(["--eval-attempt", str(eval_attempt)])
    
    # Add modification if specified
    if modification is not None:
        cmd.extend(["--modification", modification])

    if attacker_llm_model is not None:
        cmd.append("--attacker-llm-model")
        cmd.append(translate_model_name(attacker_llm_model, server_type))
    
    if defender_llm_model is not None:
        cmd.append("--defender-llm-model")
        cmd.append(translate_model_name(defender_llm_model, server_type))
    
    # if we are spawning a server, we need to pass the url to the experiment
    # this is in the case of ollama (or vllm) and not hflocal
    if url is not None:
        cmd.append("--model-url")
        cmd.append(url)
        cmd.append("--attacker-url")
        cmd.append(url)
        cmd.append("--defender-url")
        cmd.append(url)
    
    print(f"\nRunning experiment for tool index {tool_index}")
    print(f"Output path: {output_path}")
    print(cmd)
    print(f"Command: {' '.join(cmd)}\n")
    
    try:
        subprocess.run(cmd, check=True)
    except subprocess.CalledProcessError as e:
        print(f"Error running experiment for tool index {tool_index}: {e}", file=sys.stderr)
        return False
    return True



def main():
    parser = argparse.ArgumentParser(description="Run tool selection experiments for all tool indices")
    
    # Required arguments
    parser.add_argument("--model", required=True, help="Model name (HuggingFace format)")
    parser.add_argument("--cluster-id", type=int, nargs="+", required=True, help="Cluster ID (1-10) can either be a single number 1-10 for a single trial, or a range (2 numbers)")
    
    # Optional arguments
    parser.add_argument("--server-type", default="hflocal", choices=["vllm", "ollama", "hflocal"], help="Server type")
    parser.add_argument("--server-port", type=int, default=11434, help="Starting port number for server")
    parser.add_argument("--attacker-llm-model", default=None, help="Attacker model name (HuggingFace or Ollama format)")
    parser.add_argument("--defender-llm-model", default=None, help="Defender model name (HuggingFace or Ollama format)")
    parser.add_argument("--defense-mechanism", default="none", choices=["none", "objective", "reword"], help="Defense mechanism to apply to the tool description.")
    parser.add_argument("--debug", action="store_true", help="Run a small number of trials for debugging")
    parser.add_argument("--tool-index", type=int, nargs="+", help="Tool index (0-4) can either be a single number 0-4 for a single trial, or a range (2 numbers). Will be all 4 tools if not specified.")
<<<<<<< HEAD
    parser.add_argument("--out-dir", default=None)
=======
    parser.add_argument("--seed", type=int, default=42, help="Random seed for reproducible results (default: 42).")
    
    # Eval mode arguments (mutually exclusive with baseline mode)
    parser.add_argument("--eval-mode", action="store_true", help="Enable eval mode: replay attacks from improvement history files in a directory")
    parser.add_argument("--eval-dir", type=str, help="Directory containing *-improvement_history.jsonl files to replay")
    parser.add_argument("--eval-attempt", type=int, help="Specific attempt number to replay (if not specified, uses best performing)")
    
    # Baseline mode arguments (mutually exclusive with eval mode)
    parser.add_argument("--baseline-mode", action="store_true", help="Enable baseline mode: test modifications on original tools")
    parser.add_argument("--modification", default="none", type=str, choices=["assertive_cue", "active_maintenance", "none", "noop"], help="Modification to apply in baseline mode")
    
>>>>>>> 1fc9dcaa
    args = parser.parse_args()

    # Validate mutually exclusive modes
    if args.eval_mode and args.baseline_mode:
        parser.error("--eval-mode and --baseline-mode are mutually exclusive")
    
    if args.eval_mode and not args.eval_dir:
        parser.error("--eval-mode requires --eval-dir")
        
    cluster_ids = None
    if len(args.cluster_id) == 1:
        cluster_ids = range(args.cluster_id[0], args.cluster_id[0] + 1)
    elif len(args.cluster_id) == 2:
        min_val, max_val = args.cluster_id
        cluster_ids = range(min_val, max_val + 1)
        if min_val > max_val:
            raise ValueError("Min value must be less than max value")
    else:
        raise ValueError("Cluster ID must be a single number or a range of 2 numbers")

    tool_indices = None
    if args.tool_index is None:
        tool_indices = range(5)
    elif len(args.tool_index) == 1:
        tool_indices = range(args.tool_index[0], args.tool_index[0] + 1)
    elif len(args.tool_index) == 2:
        min_val, max_val = args.tool_index
        tool_indices = range(min_val, max_val + 1)
        if min_val > max_val:
            raise ValueError("Min value must be less than max value")
    else:
        raise ValueError("Tool index must be a single number or a range of 2 numbers")

    server_type = args.server_type
    model = translate_model_name(args.model, server_type)
    attacker_llm_model = translate_model_name(args.attacker_llm_model, server_type) if args.attacker_llm_model else None
    defender_llm_model = translate_model_name(args.defender_llm_model, server_type) if args.defender_llm_model else None

    # Determine base directory based on mode
    if args.eval_mode:
        base_dir = generate_base_dir(model, server_type, "eval")
    elif args.baseline_mode:
        base_dir = generate_base_dir(model, server_type, "baseline")
    else:
        base_dir = generate_base_dir(model, server_type, "attack")

    model_processes = {}
    if server_type == "ollama":
    # Spawn the server for the main model
<<<<<<< HEAD
    base_dir = generate_base_dir(args.model, "ollama", args.cluster_id, args.defense_mechanism, args.out_dir)
    url, process, log_handle = spawn_server(args.model, args.server_port, "ollama", base_dir)
    print(f"Spawned server for {args.model} at {url}")
=======
        url, process, log_handle = spawn_server(model, args.server_port, server_type, base_dir / "PLACEHOLDER_FILE_TO_REMOVE")
        print(f"Spawned server for {model} at {url}")
>>>>>>> 1fc9dcaa

        # Wait for the server to start
        client = OpenAIClient(model, url)
        client.wait_for_server_to_start()
        print(f"Server for {model} started")
        model_processes["ollama"] = (url, process, log_handle)

    
    try:
        # Record command run
        base_dir.mkdir(exist_ok=True, parents=True)
        with open(base_dir / "args.json", "w") as f:
            json.dump(vars(args), f)
        
        # Run experiments for all cluster/tool combinations
        for cluster_id in cluster_ids:
            for tool_index in tool_indices:
<<<<<<< HEAD
                success = run_experiment(
                    model=args.model,
                    cluster_id=cluster_id,
                    tool_index=tool_index,
                    server_type="ollama",
                    server_port=args.server_port,
                    url=url,
                    attacker_llm_model=args.attacker_llm_model,
                    defender_llm_model=args.defender_llm_model,
                    defense_mechanism=args.defense_mechanism,
                    debug=args.debug,
                    base_dir=base_dir,
                    out_dir=args.out_dir
                )
=======
                if args.eval_mode:
                    # Find the corresponding improvement history file
                    eval_config = find_improvement_file(args.eval_dir, cluster_id, tool_index)
                    if eval_config is None:
                        print(f"No improvement history file found for cluster {cluster_id}, tool {tool_index}")
                        continue
                    
                    print(f"Running eval experiment for cluster {cluster_id}, tool {tool_index}")
                    print(f"Eval config: {eval_config}")
                    
                    success = run_experiment(
                        model=model,
                        cluster_id=cluster_id,
                        tool_index=tool_index,
                        server_type=server_type,
                        server_port=args.server_port,
                        attacker_llm_model=None,  # Not used in eval mode
                        defender_llm_model=defender_llm_model,
                        defense_mechanism=args.defense_mechanism,
                        debug=args.debug,
                        base_dir=base_dir,
                        url=url if server_type == "ollama" else None,
                        seed=args.seed,
                        eval_mode=True,
                        eval_config=eval_config,
                        eval_attempt=args.eval_attempt
                    )
                elif args.baseline_mode:
                    print(f"Running baseline experiment for cluster {cluster_id}, tool {tool_index}")
                    print(f"Modification: {args.modification}")
                    
                    success = run_experiment(
                        model=model,
                        cluster_id=cluster_id,
                        tool_index=tool_index,
                        server_type=server_type,
                        server_port=args.server_port,
                        attacker_llm_model=None,  # Not used in baseline mode
                        defender_llm_model=defender_llm_model,
                        defense_mechanism=args.defense_mechanism,
                        debug=args.debug,
                        base_dir=base_dir,
                        url=url if server_type == "ollama" else None,
                        seed=args.seed,
                        eval_mode=True,  # Use eval mode for single attempt
                        modification=args.modification
                    )
                else:  # standard mode
                    success = run_experiment(
                        model=model,
                        cluster_id=cluster_id,
                        tool_index=tool_index,
                        server_type=server_type,
                        server_port=args.server_port,
                        attacker_llm_model=attacker_llm_model,
                        defender_llm_model=defender_llm_model,
                        defense_mechanism=args.defense_mechanism,
                        debug=args.debug,
                        base_dir=base_dir,
                        url=url if server_type == "ollama" else None,
                        seed=args.seed
                    )
                
>>>>>>> 1fc9dcaa
                if not success:
                    print(f"Stopping after failure on cluster {cluster_id}, tool {tool_index}")
                    sys.exit(1)
    finally:
        # Kill the server
        for _, process, log_handle in model_processes.values():
            process.terminate()
            log_handle.close()
        print(f"Killed server")

if __name__ == "__main__":
    main()
<|MERGE_RESOLUTION|>--- conflicted
+++ resolved
@@ -36,27 +36,19 @@
     
     return model_name
 
-<<<<<<< HEAD
-def generate_base_dir(model: str, server_type: str, cluster_id: int, defense_mechanism: str, out_dir: str) -> Path:
-=======
-def generate_base_dir(model: str, server_type: str, mode: str) -> Path:
->>>>>>> 1fc9dcaa
+def generate_base_dir(model: str, server_type: str, mode: str, out_dir: str) -> Path:
     """Generate a base directory for the experiment."""
     model_short_name = sanitize_model_name(model.lower())
     timestamp = int(time.time())
 
-<<<<<<< HEAD
+    bd =  Path(server_type) / model_short_name /  str(timestamp)
+    
     if out_dir:
-        bd =  Path(out_dir) / Path(server_type) / model_short_name /  str(timestamp)
-    else:
-        bd =  Path(server_type) / model_short_name /  str(timestamp)
-
-=======
-    bd =  Path(server_type) / mode / model_short_name /  str(timestamp)
->>>>>>> 1fc9dcaa
+        bd =  Path(out_dir) / bd
+
     return bd
 
-def generate_output_path(model: str, cluster_id: int, tool_index: int, server_type: str, base_dir: Path) -> str:
+def generate_output_path(model: str, cluster_id: int, tool_index: int, base_dir: Path) -> str:
     """Generate a structured output path based on experiment parameters."""    
     model_short_name = sanitize_model_name(model.lower())
     # Format: {server_type}/cluster-{id}-tool-{index}-{model}-q0-100
@@ -64,9 +56,6 @@
     
     return str(base_dir / filename)
 
-<<<<<<< HEAD
-def run_experiment(model: str, cluster_id: int, tool_index: int, server_type: str, server_port: int, url: str, attacker_llm_model: str = None, defender_llm_model: str = None, defense_mechanism: str = "none", debug: bool = False, base_dir: Path = None, out_dir: Path = None):
-=======
 def find_improvement_file(eval_dir: str, cluster_id: int, tool_index: int) -> str:
     """
     Find improvement history file for a specific cluster and tool combination.
@@ -89,7 +78,6 @@
     return None
 
 def run_experiment(model: str, cluster_id: int, tool_index: int, server_type: str, server_port: int, url: str, attacker_llm_model: str = None, defender_llm_model: str = None, defense_mechanism: str = "none", debug: bool = False, base_dir: Path = None, seed: int = 42, eval_mode: bool = False, eval_config: str = None, eval_attempt: int = None, modification: str = None):
->>>>>>> 1fc9dcaa
     """Run a single experiment with the given parameters."""
     # Fixed parameters
     data_path = "data/clusters/bias_dataset_bfcl_format.jsonl"
@@ -102,16 +90,8 @@
     # Translate model name if needed
     model_name = translate_model_name(model, server_type)
     
-<<<<<<< HEAD
-    # Generate output path
-    if out_dir is None:
-        output_path = generate_output_path(model, cluster_id, tool_index, server_type, base_dir)
-    else:
-        output_path = out_dir
-=======
     # Generate output path 
-    output_path = generate_output_path(model, cluster_id, tool_index, server_type, base_dir)
->>>>>>> 1fc9dcaa
+    output_path = generate_output_path(model, cluster_id, tool_index, base_dir)
     
     # Construct command
     cmd = [
@@ -191,9 +171,9 @@
     parser.add_argument("--defense-mechanism", default="none", choices=["none", "objective", "reword"], help="Defense mechanism to apply to the tool description.")
     parser.add_argument("--debug", action="store_true", help="Run a small number of trials for debugging")
     parser.add_argument("--tool-index", type=int, nargs="+", help="Tool index (0-4) can either be a single number 0-4 for a single trial, or a range (2 numbers). Will be all 4 tools if not specified.")
-<<<<<<< HEAD
+
+    # Output directory (for docker)
     parser.add_argument("--out-dir", default=None)
-=======
     parser.add_argument("--seed", type=int, default=42, help="Random seed for reproducible results (default: 42).")
     
     # Eval mode arguments (mutually exclusive with baseline mode)
@@ -205,7 +185,6 @@
     parser.add_argument("--baseline-mode", action="store_true", help="Enable baseline mode: test modifications on original tools")
     parser.add_argument("--modification", default="none", type=str, choices=["assertive_cue", "active_maintenance", "none", "noop"], help="Modification to apply in baseline mode")
     
->>>>>>> 1fc9dcaa
     args = parser.parse_args()
 
     # Validate mutually exclusive modes
@@ -246,23 +225,17 @@
 
     # Determine base directory based on mode
     if args.eval_mode:
-        base_dir = generate_base_dir(model, server_type, "eval")
+        base_dir = generate_base_dir(model, server_type, "eval", args.out_dir)
     elif args.baseline_mode:
-        base_dir = generate_base_dir(model, server_type, "baseline")
+        base_dir = generate_base_dir(model, server_type, "baseline", args.out_dir)
     else:
-        base_dir = generate_base_dir(model, server_type, "attack")
+        base_dir = generate_base_dir(model, server_type, "attack", args.out_dir)
 
     model_processes = {}
     if server_type == "ollama":
     # Spawn the server for the main model
-<<<<<<< HEAD
-    base_dir = generate_base_dir(args.model, "ollama", args.cluster_id, args.defense_mechanism, args.out_dir)
-    url, process, log_handle = spawn_server(args.model, args.server_port, "ollama", base_dir)
-    print(f"Spawned server for {args.model} at {url}")
-=======
         url, process, log_handle = spawn_server(model, args.server_port, server_type, base_dir / "PLACEHOLDER_FILE_TO_REMOVE")
         print(f"Spawned server for {model} at {url}")
->>>>>>> 1fc9dcaa
 
         # Wait for the server to start
         client = OpenAIClient(model, url)
@@ -280,22 +253,6 @@
         # Run experiments for all cluster/tool combinations
         for cluster_id in cluster_ids:
             for tool_index in tool_indices:
-<<<<<<< HEAD
-                success = run_experiment(
-                    model=args.model,
-                    cluster_id=cluster_id,
-                    tool_index=tool_index,
-                    server_type="ollama",
-                    server_port=args.server_port,
-                    url=url,
-                    attacker_llm_model=args.attacker_llm_model,
-                    defender_llm_model=args.defender_llm_model,
-                    defense_mechanism=args.defense_mechanism,
-                    debug=args.debug,
-                    base_dir=base_dir,
-                    out_dir=args.out_dir
-                )
-=======
                 if args.eval_mode:
                     # Find the corresponding improvement history file
                     eval_config = find_improvement_file(args.eval_dir, cluster_id, tool_index)
@@ -359,7 +316,6 @@
                         seed=args.seed
                     )
                 
->>>>>>> 1fc9dcaa
                 if not success:
                     print(f"Stopping after failure on cluster {cluster_id}, tool {tool_index}")
                     sys.exit(1)
